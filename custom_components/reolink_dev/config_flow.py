"""Config flow for the Reolink camera component."""
import logging

import voluptuous as vol

from homeassistant import config_entries, core, data_entry_flow, exceptions
from homeassistant.const import CONF_HOST, CONF_PASSWORD, CONF_PORT, CONF_TIMEOUT, CONF_USERNAME
from homeassistant.core import callback
from homeassistant.helpers import config_validation as cv

from .base import ReolinkBase
from .const import (
    BASE,
    CONF_CHANNEL,
    CONF_MOTION_OFF_DELAY,
    CONF_PROTOCOL,
    CONF_STREAM,
    DEFAULT_MOTION_OFF_DELAY,
    DEFAULT_STREAM,
    DEFAULT_TIMEOUT,
    DOMAIN,
)

_LOGGER = logging.getLogger(__name__)


class ReolinkFlowHandler(config_entries.ConfigFlow, domain=DOMAIN):
    """Handle a config flow for Reolink camera's."""

    VERSION = 1
    CONNECTION_CLASS = config_entries.CONN_CLASS_LOCAL_POLL

    channels = 1
    mac_address = None
    base = None

    @staticmethod
    @callback
    def async_get_options_flow(config_entry):
        """Get the options flow for this handler."""
        return ReolinkOptionsFlowHandler(config_entry)

    async def async_step_user(self, user_input=None):
        """Handle the initial step."""
        errors = {}

        if user_input is not None:
            self.data = user_input

            try:
                self.info = await self.async_validate_input(self.hass, user_input)

                if self.channels > 1:
                    return await self.async_step_nvr()

                self.data["channel"] = 1
                await self.async_set_unique_id(f"{self.mac_address}{user_input[CONF_CHANNEL]}")
                self._abort_if_unique_id_configured()
                return self.async_create_entry(title=self.info["title"], data=self.data)

            except CannotConnect:
                errors["base"] = "cannot_connect"
            except InvalidHost:
                errors["host"] = "cannot_connect"
            except Exception:  # pylint: disable=broad-except
                _LOGGER.exception("Unexpected exception")
                errors["base"] = "unknown"

        return self.async_show_form(
            step_id="user",
            data_schema=vol.Schema(
                {
                    vol.Required(CONF_HOST): str,
                    vol.Optional(CONF_PORT, default=80): cv.positive_int,
                    vol.Required(CONF_USERNAME): str,
                    vol.Required(CONF_PASSWORD): str,
                }
            ),
            errors=errors,
        )

    async def async_step_nvr(self, user_input=None):
        """Configure a NVR with multiple channels."""
        errors = {}
        if user_input is not None:
            self.data.update(user_input)

            await self.async_set_unique_id(f"{self.mac_address}{user_input[CONF_CHANNEL]}")
            self._abort_if_unique_id_configured()

            await self.base.set_channel(user_input[CONF_CHANNEL])
            await self.base.update_settings()

            return self.async_create_entry(title=self.base.name, data=self.data)

        return self.async_show_form(
            step_id="nvr",
            data_schema=vol.Schema(
                {
<<<<<<< HEAD
                    vol.Required(CONF_CHANNEL): vol.All(vol.Coerce(int), vol.Range(min=1, max=self.CHANNELS)),
=======
                    vol.Required("channel"): vol.All(vol.Coerce(int), vol.Range(min=1, max=self.channels)),
>>>>>>> 2f27c39f
                }
            ),
            errors=errors,
        )

    async def async_validate_input(self, hass: core.HomeAssistant, user_input: dict):
        """Validate the user input allows us to connect."""
        self.base = ReolinkBase(
            hass,
            user_input,
            []
        )

        if not await self.base.connect_api():
            raise CannotConnect

        title = self.base.api.name
        self.channels = self.base.api.channels
        self.mac_address = self.base.api.mac_address

        return {"title": title}

    async def async_finish_flow(self, flow, result):
        """Finish flow."""
        # if result['type'] == data_entry_flow.RESULT_TYPE_ABORT:
        self.base.disconnect_api()


class ReolinkOptionsFlowHandler(config_entries.OptionsFlow):
    """Handle Reolink options."""

    def __init__(self, config_entry):
        """Initialize Reolink options flow."""
        self.config_entry = config_entry

    async def async_step_init(self, user_input=None):  # pylint: disable=unused-argument
        """Manage the Reolink options."""

        if user_input is not None:
            return self.async_create_entry(title="", data=user_input)

        return self.async_show_form(
            step_id="init",
            data_schema=vol.Schema(
                {
                    vol.Required(CONF_STREAM, 
                    default=self.config_entry.options.get(
                            CONF_STREAM, DEFAULT_STREAM
                        ),): vol.In(
                        ["main", "sub"]
                    ),
                    vol.Required(
                        CONF_MOTION_OFF_DELAY,
                        default=self.config_entry.options.get(
                            CONF_MOTION_OFF_DELAY, DEFAULT_MOTION_OFF_DELAY
                        ),
                    ): cv.positive_int,
                    vol.Optional(
                        CONF_TIMEOUT,
                        default=self.config_entry.options.get(
                            CONF_TIMEOUT, DEFAULT_TIMEOUT
                        ),
                    ): vol.All(vol.Coerce(int), vol.Range(min=1, max=60)),
                }
            ),
        )


class AlreadyConfigured(exceptions.HomeAssistantError):
    """Error to indicate device is already configured."""

class CannotConnect(exceptions.HomeAssistantError):
    """Error to indicate we cannot connect."""


class InvalidHost(exceptions.HomeAssistantError):
    """Error to indicate there is an invalid hostname."""<|MERGE_RESOLUTION|>--- conflicted
+++ resolved
@@ -97,11 +97,7 @@
             step_id="nvr",
             data_schema=vol.Schema(
                 {
-<<<<<<< HEAD
                     vol.Required(CONF_CHANNEL): vol.All(vol.Coerce(int), vol.Range(min=1, max=self.CHANNELS)),
-=======
-                    vol.Required("channel"): vol.All(vol.Coerce(int), vol.Range(min=1, max=self.channels)),
->>>>>>> 2f27c39f
                 }
             ),
             errors=errors,
