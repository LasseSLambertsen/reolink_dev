--- conflicted
+++ resolved
@@ -22,11 +22,8 @@
     CONF_PLAYBACK_MONTHS,
     CONF_PROTOCOL,
     CONF_STREAM,
-<<<<<<< HEAD
     CONF_STREAM_FORMAT,
-=======
     CONF_THUMBNAIL_PATH,
->>>>>>> 2a919557
     DEFAULT_MOTION_OFF_DELAY,
     DEFAULT_PLAYBACK_MONTHS,
     DEFAULT_PROTOCOL,
@@ -170,7 +167,6 @@
                         CONF_STREAM,
                         default=self.config_entry.options.get(
                             CONF_STREAM, DEFAULT_STREAM
-<<<<<<< HEAD
                         ),): vol.In(
                         ["main", "sub"]
                     ),
@@ -181,10 +177,6 @@
                         ["h264", "h265"]
                     ),
 
-=======
-                        ),
-                    ): vol.In(["main", "sub"]),
->>>>>>> 2a919557
                     vol.Required(
                         CONF_MOTION_OFF_DELAY,
                         default=self.config_entry.options.get(
