--- conflicted
+++ resolved
@@ -15,18 +15,6 @@
         }
       }
     },
-<<<<<<< HEAD
-    "options": {
-      "step": {
-        "init": {
-          "data": {
-            "protocol": "Protocol",
-            "stream": "Stream",
-            "stream_format": "Stream format",
-            "timeout": "Timeout",
-	    "motion_off_delay": "Motion sensor off delay (seconds)"
-          }
-=======
     "error": {
       "cannot_connect": "[%key:common::config_flow::error::cannot_connect%]",
       "invalid_auth": "[%key:common::config_flow::error::invalid_auth%]",
@@ -45,8 +33,8 @@
           "timeout": "Timeout",
           "motion_off_delay": "Motion sensor off delay (seconds)",
           "playback_months": "Playback range (months)",
-          "playback_thumbnail_path": "Custom thumbnail path"
->>>>>>> 2a919557
+          "playback_thumbnail_path": "Custom thumbnail path",
+            "stream_format": "Stream format"
         }
       }
     }
