--- conflicted
+++ resolved
@@ -3,11 +3,6 @@
   "name": "Reolink IP camera",
   "documentation": "https://github.com/fwestenberg/reolink_dev",
   "issue_tracker": "https://github.com/fwestenberg/reolink_dev/issues",
-<<<<<<< HEAD
-  "requirements": ["reolink==0.0.16"],
-  "dependencies": ["ffmpeg"],
-  "codeowners": ["@fwestenberg"],
-=======
   "version": "0.17",
   "iot_class": "local_polling",
   "requirements": [
@@ -24,7 +19,6 @@
   "codeowners": [
     "@fwestenberg"
   ],
->>>>>>> 2a919557
   "config_flow": true,
   "ssdp": [],
   "zeroconf": [],
