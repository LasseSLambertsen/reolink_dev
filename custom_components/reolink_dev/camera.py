--- conflicted
+++ resolved
@@ -253,11 +253,7 @@
         """Camera PTZ presets list."""
         return self._ptzpresets
 
-<<<<<<< HEAD
-    @property
-=======
-   @property
->>>>>>> 52fbc2f1
+    @property
     def motion_detection_state(self):
         """Camera motion detection setting status."""
         return self._motion_detection_state
