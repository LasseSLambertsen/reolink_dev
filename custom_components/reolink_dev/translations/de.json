{
    "config": {
        "abort": {
            "already_configured": "Diese Kamera ist bereits konfiguriert"
        },
        "error": {
            "cannot_connect": "Verbindung zur Kamera konnte nicht hergestellt werden",
            "invalid_auth": "Benutzername oder Passwort fehlerhaft",
            "unknown": "Unerwarteter Fehler"
        },
        "step": {
            "user": {
                "data": {
                    "host": "Kamera",
                    "port": "Port",
                    "username": "Benutzername",
                    "password": "Passwort"
                }
            },
            "nvr": {
                "data": {
                    "channel": "Kanal"
                }
            }
        }
    },
    "options": {
        "step": {
            "init": {
                "data": {
                    "stream": "Stream",
<<<<<<< HEAD
                    "timeout": "Timeout (Sekunden)",
					"motion_off_delay": "Bewegungssensor Ausschaltverzögerung (Sekunden)"
=======
                    "protocol": "Protokoll",
                    "channel": "Kanal",
		    "motion_off_delay": "Bewegungssensor Ausschaltverzögerung (Sekunden)"
>>>>>>> 5c11fbfc
                }
            }
        }
    }
}<|MERGE_RESOLUTION|>--- conflicted
+++ resolved
@@ -29,14 +29,8 @@
             "init": {
                 "data": {
                     "stream": "Stream",
-<<<<<<< HEAD
                     "timeout": "Timeout (Sekunden)",
-					"motion_off_delay": "Bewegungssensor Ausschaltverzögerung (Sekunden)"
-=======
-                    "protocol": "Protokoll",
-                    "channel": "Kanal",
-		    "motion_off_delay": "Bewegungssensor Ausschaltverzögerung (Sekunden)"
->>>>>>> 5c11fbfc
+					          "motion_off_delay": "Bewegungssensor Ausschaltverzögerung (Sekunden)"
                 }
             }
         }
